from __future__ import annotations

import functools
import io
import os
import re
from datetime import datetime, timedelta
from io import SEEK_CUR, SEEK_END, SEEK_SET
from pathlib import Path
from typing import TYPE_CHECKING, Generator, Literal, Optional

import sentry_sdk
from azure.core.exceptions import ResourceExistsError, ResourceNotFoundError

# pylint: disable=wrong-import-position
from azure.storage.file.fileservice import FileService
from azure.storage.file.models import FilePermissions
from azure.storage.file.sharedaccesssignature import FileSharedAccessSignature
from azure.storage.fileshare import (
    CorsRule,
    ShareDirectoryClient,
    ShareFileClient,
    ShareServiceClient,
)
from dotenv import load_dotenv
from pydantic import BaseModel
from slugify import slugify

if TYPE_CHECKING:
    from auth import User

# pylint: disable=wrong-import-position
from ._storage import BaseStorageAzureClient

load_dotenv()


RunDataTypeType = Literal["processed_data", "raw_data", "HDF5"]


class RunDataNotFound(Exception):
    pass


class ProjectDocumentsNotFound(Exception):
    pass


class FolderCreationError(Exception):
    def __init__(self, message, *args) -> None:
        self.message = str(message)
        super().__init__(*args)


class IncorrectDataFilePath(Exception):
    def __init__(self, message: str, *args: object):
        self.message = message
        super().__init__(*args)


class ProjectFile(BaseModel):
    name: str
    last_modified: Optional[datetime] = None
    size: int
    path: str


class AzureFileShareFile(io.BytesIO):
    """File-like object for Azure File Share files."""

    _offset = 0
    _content_length: int | None = None

    @property
    def content_length(self) -> int:
        """Get the content length of the file."""
        if self._content_length is None:
            self._content_length = self.file_service.get_file_properties(
                self.share_name,
                self.directory_name,
                self.file_name,
            ).properties.content_length
        return self._content_length

    def __init__(
        self,
        file_service: FileService,
        share_name: str,
        directory_name: str,
        file_name: str,
    ) -> None:
        self.file_service = file_service
        self.share_name = share_name
        self.directory_name = directory_name
        self.file_name = file_name
        super().__init__()

    @functools.lru_cache
    def _read_chunk(self, start_range: int, end_range: int) -> tuple[bytes, int]:
        file = self.file_service.get_file_to_bytes(
            self.share_name,
            self.directory_name,
            self.file_name,
            start_range=start_range,
            end_range=end_range,
        )
        return file.content, file.properties.content_length

    def read(self, size: int | None = -1) -> bytes:
        if not size:
            return b""
        end_range = self._offset + size - 1 if size > -1 else None
        content, file_content_length = self._read_chunk(self._offset, end_range)
        self._offset = (
            self._offset + size if end_range is not None else file_content_length
        )
        return content

    def readinto(self, buffer) -> int:
        data = self.read(len(buffer))
        buffer[: len(data)] = data
        return len(data)

    def seek(self, offset: int, whence: int = SEEK_SET) -> int:
        if whence == SEEK_SET or whence is None:
            self._offset = offset
        if whence == SEEK_CUR:
            self._offset += offset
        if whence == SEEK_END:
            self._offset = self.content_length - offset
        return self._offset

    def seekable(self) -> bool:
        return True

    def tell(self) -> int:
        return self._offset

    def truncate(self, size: int | None = None) -> int:
        return super().truncate(size)


class ProjectFolder(BaseModel):
    name: str


class ProjectFileOrDirectory(BaseModel):
    name: str
    path: Optional[str]
    size: Optional[int]
    last_modified: Optional[datetime]
    type: Literal["file", "directory"]


class DataAzureClient(BaseStorageAzureClient):
    def __init__(self):
        super().__init__()
        self._file_shared_access_signature = FileSharedAccessSignature(
            account_name=self.storage_account_name, account_key=self._storage_key
        )
        self.share_name = os.environ["AZURE_STORAGE_FILESHARE"]

    def get_project_documents(
        self,
        project_name: str,
<<<<<<< HEAD
    ) -> list[ProjectFileOrDirectory]:
        dir_path = os.path.join(_get_projects_path(), project_name, "documents")
        # files = self._list_files_recursive(dir_path, fetch_detailed_information=True)
=======
    ) -> list[ProjectFile]:
        dir_path = os.path.join(_generate_base_dir_path(project_name), "documents")
        files = self._list_files_recursive(dir_path, fetch_detailed_information=True)
>>>>>>> ae6dd5f8
        try:
            return self._list_files(dir_path)
        except ResourceNotFoundError as error:
            raise ProjectDocumentsNotFound from error

    def get_run_files(
        self,
        project_name: str,
        run_name: str,
        data_type: RunDataTypeType,
    ) -> list[ProjectFile]:
        """Fetches run data files from Fileshare.
        Specify `data_type` to get either 'raw_data', 'processed_data' or 'HDF5'.
        """
        dir_path = os.path.join(
            _generate_base_dir_path(project_name, run_name), data_type
        )
        files = self._list_files_recursive(dir_path)
        try:
            return list(files)
        except ResourceNotFoundError as error:
            raise RunDataNotFound from error

<<<<<<< HEAD
    def get_run_files_folders(
        self,
        project_name: str,
        run_name: str,
        folder: str,
        data_type: RunDataTypeType,
    ) -> list[ProjectFileOrDirectory]:
        """Fetches run data files from Fileshare.
        Specify `data_type` to get either 'raw_data' or 'processed_data'.
        """
        projects_path_prefix = _get_projects_path()
        dir_path = os.path.join(
            projects_path_prefix, project_name, "runs", run_name, data_type
        )

        if folder is not None:
            dir_path = os.path.join(dir_path, folder)

        try:
            return self._list_files(dir_path)
        except ResourceNotFoundError as error:
            raise RunDataNotFound from error
=======
    def iter_project_run_files(
        self, project_name: str, run_name: str, data_type: RunDataTypeType | None = None
    ):
        """
        Yield files from a run directory.

        Args:
            project_name (str): The name of the project.
            run_name (str): The name of the run.
            data_type (RunDataTypeType | None, optional): The data type folder in the run.

        Returns:
            Iterator[ProjectFile]: An iterator of ProjectFile objects representing
            the files in the run directory.
        """
        projects_path_prefix = _get_projects_path()
        dir_path = os.path.join(projects_path_prefix, project_name, "runs", run_name)
        if data_type:
            dir_path = os.path.join(dir_path, data_type)
        return self._iter_directory_files(dir_path)

    def download_run_file(
        self,
        filepath: str,
    ):
        """Return a downloader for a share file."""
        directory_name = os.path.dirname(filepath)
        file_name = os.path.basename(filepath)

        return AzureFileShareFile(
            FileService(connection_string=self._storage_connection_string),
            self.share_name,
            directory_name,
            file_name,
        )

    def is_project_data_available(self, project_name: str) -> bool:
        """Check if project data is available on Fileshare."""
        dir_client = ShareDirectoryClient.from_connection_string(
            conn_str=self._storage_connection_string,
            share_name=self.share_name,
            directory_path=os.path.join(_generate_base_dir_path(project_name), "runs"),
        )
        try:
            run_folders = [
                entry["name"]
                for entry in dir_client.list_directories_and_files()
                if entry["is_directory"]
            ]
        except ResourceNotFoundError as error:
            sentry_sdk.capture_exception(error)
            self.init_project_directory(project_name)
            return False
        for run_folder in run_folders:
            try:
                # check if raw_data folder has any file or folder
                if list(
                    dir_client.get_subdirectory_client(
                        f"{run_folder}/raw_data"
                    ).list_directories_and_files()
                ):
                    return True
            except ResourceNotFoundError as error:
                sentry_sdk.capture_exception(error)
                self.init_run_directory(run_folder, project_name)
                return False
        return False
>>>>>>> ae6dd5f8

    def generate_run_data_sas_url(
        self,
        dir_path: str,
        file_name: str,
        is_admin: bool,
    ):
        """Generate URL with Shared Access Signature to manage run data in an
        Azure Fileshare. Regular users can read. Admins can also write, create & delete.
        """
        permission = FilePermissions(
            read=True, create=is_admin, write=is_admin, delete=is_admin
        )
        return self._generate_sas_url(dir_path, file_name, permission)

    def generate_project_documents_upload_sas_url(
        self, project_name: str, file_name: str
    ):
        """Generate URL with Shared Access Signature to manage project documents in
        an Azure Fileshare. Permission are write & create. To download and delete use
        generate_project_documents_sas_url.
        """
        dir_path = os.path.join(_generate_base_dir_path(project_name), "documents")
        permission = FilePermissions(read=False, create=True, write=True, delete=False)
        return self._generate_sas_url(dir_path, file_name, permission)

    def generate_project_documents_sas_url(self, dir_path: str, file_name: str):
        """Generate URL with Shared Access Signature to manage project documents in
        an Azure Fileshare. Permission are read & delete. To upload a document use
        generate_project_documents_upload_sas_url.
        """
        permission = FilePermissions(read=True, create=False, write=False, delete=True)
        return self._generate_sas_url(dir_path, file_name, permission)

    def _generate_sas_url(
        self,
        dir_path: str,
        file_name: str,
        permission: FilePermissions,
    ) -> str:
        """Generate a signed URL (Shared Access Signature) that can be used
        to perform authenticated operations on a file in an Azure Fileshare.
        """
        sas_params = self._file_shared_access_signature.generate_file(
            share_name=self.share_name,
            directory_name=dir_path,
            file_name=file_name,
            permission=permission,
            expiry=datetime.utcnow() + timedelta(minutes=5),
            start=datetime.utcnow(),
        )
        # pylint: disable=line-too-long
        return f"https://{self.storage_account_name}.file.core.windows.net/{self.share_name}/{dir_path}/{file_name}?{sas_params}"

    def init_project_directory(self, project_name: str):
        """Create project folder on Fileshare with empty children folders (documents, runs)."""  # noqa: E501
        dir_client = ShareDirectoryClient.from_connection_string(
            conn_str=self._storage_connection_string,
            share_name=self.share_name,
            directory_path=_generate_base_dir_path(project_name),
        )
        try:
            dir_client.create_directory()
            dir_client.create_subdirectory("documents")
            dir_client.create_subdirectory("runs")
        except (ResourceNotFoundError, ResourceExistsError) as error:
            raise FolderCreationError(error.message) from error

    def init_run_directory(self, run_name: str, project_name: str):
        """Create run folder in project folder on Fileshare
        with empty children folders (processed_data, raw_data)."""
        dir_client = ShareDirectoryClient.from_connection_string(
            conn_str=self._storage_connection_string,
            share_name=self.share_name,
            directory_path=_generate_base_dir_path(project_name, run_name),
        )
        try:
            dir_client.create_directory()
            dir_client.create_subdirectory("processed_data")
            dir_client.create_subdirectory("raw_data")
        except (ResourceNotFoundError, ResourceExistsError) as error:
            raise FolderCreationError(error.message) from error

    def rename_run_directory(self, run_name: str, project_name: str, new_name: str):
        """Change run folder name in project folder on Fileshare."""
        dir_client = ShareDirectoryClient.from_connection_string(
            conn_str=self._storage_connection_string,
            share_name=self.share_name,
            directory_path=_generate_base_dir_path(project_name, run_name),
        )
        try:
            dir_client.rename_directory(
                _generate_base_dir_path(project_name, new_name),
                overwrite=False,
            )
        except (ResourceNotFoundError, ResourceExistsError) as error:
            raise FolderCreationError(error.message) from error

    def set_fileshare_cors_policy(self, allowed_origins: str):
        """Set Cross-Origin Resource Sharing (CORS) for Azure Fileshare.

        Arguments:
        allowed_origins -- A string representing allowed origins as specified here :
            https://developer.mozilla.org/en-US/docs/Web/HTTP/Headers/Access-Control-Allow-Origin
            Multiple origins can be specified by separating them with commas.
        """
        file_service = ShareServiceClient.from_connection_string(
            self._storage_connection_string
        )
        file_service.set_service_properties(
            cors=[
                CorsRule(
                    allowed_origins=allowed_origins.split(","),
                    allowed_methods=["DELETE", "GET", "HEAD", "POST", "OPTIONS", "PUT"],
                    allowed_headers=[
                        "x-ms-content-length",
                        "x-ms-type",
                        "x-ms-version",
                        "x-ms-write",
                        "x-ms-range",
                        "content-type",
                    ],
                )
            ]
        )

    def _list_files(self, dir_path: str) -> list[ProjectFileOrDirectory]:
        share_name = os.environ["AZURE_STORAGE_FILESHARE"]

        dir_client = ShareDirectoryClient.from_connection_string(
            conn_str=self._storage_connection_string,
            share_name=share_name,
            directory_path=dir_path,
        )

        results: list[ProjectFileOrDirectory] = []

        for file in dir_client.list_directories_and_files(include=["timestamps"]):
            name, is_directory = file["name"], file["is_directory"]
            print(file)

            file = ProjectFileOrDirectory(
                name=name,
                path=os.path.join(dir_path, name),
                type="directory" if is_directory else "file",
                size=file["size"] if not is_directory else None,
                last_modified=file["last_modified"],
            )
            results.append(file)

        return results

    def _list_files_recursive(
        self, dir_path: str, fetch_detailed_information: bool = False
    ) -> Generator[ProjectFile, None, None]:
        """
        List files from FileShare on Azure Storage Account.

        Parameters
        ----------
        dir_path: str
            Directory path to list files from.
        recursive: bool
            Specifies whether to list files recursively.
        fetch_detailed_information: bool
            If True will make a request for each file to get more metadata
            about it.

        Returns
        -------
        files_list: Iterator[azure_client.ProjectFile]
            List of file properties from FileShare.

        Notes
        -----
        This method only lists files, ignoring empty directories.

        References
        ----------
        .. [1] Credit to joao8tunes :
            https://stackoverflow.com/questions/66532170/azure-file-share-recursive-directory-search-like-os-walk
        .. [2] Recursive files listing: https://stackoverflow.com/a/66543222/16109419
        """

        dir_client = ShareDirectoryClient.from_connection_string(
            conn_str=self._storage_connection_string,
            share_name=self.share_name,
            directory_path=dir_path,
        )

        # Listing files from current directory path:
        for file in dir_client.list_directories_and_files():
            name, is_directory = file["name"], file["is_directory"]
            path = os.path.join(dir_path, name)

            if is_directory:
                # Listing files recursively:
                childrens = self._list_files_recursive(
                    dir_path=path,
                )

                for child in childrens:
                    yield child
            else:
                if fetch_detailed_information:
                    file_client = ShareFileClient.from_connection_string(
                        conn_str=self._storage_connection_string,
                        share_name=self.share_name,
                        file_path=path,
                    )
                    yield ProjectFile(**dict(file_client.get_file_properties()))
                else:
                    yield ProjectFile(**{**file, "path": path})

    def _iter_directory_files(self, dir_path: str):
        """Stream a directory from the Fileshare."""
        dir_client = ShareDirectoryClient.from_connection_string(
            conn_str=self._storage_connection_string,
            share_name=self.share_name,
            directory_path=dir_path,
        )
        if not dir_client.exists():
            raise RunDataNotFound()
        files = self._list_files_recursive(dir_path)
        for file in files:
            file_client = ShareFileClient.from_connection_string(
                conn_str=self._storage_connection_string,
                share_name=self.share_name,
                file_path=file.path,
            )
            yield file_client.download_file()


def extract_info_from_path(path: Path):
    """Extract project and run name from a path."""
    _validate_run_data_file_path_regex(path)
    projects_path_prefix = _get_projects_path()
    path_without_prefix = Path(str(path).replace(projects_path_prefix + "/", "", 1))
    info: dict[str, str | None] = {
        "project_name": None,
        "run_name": None,
        "data_type": None,
    }
    if len(path_without_prefix.parts) > 0:
        info["project_name"] = path_without_prefix.parts[0]
    if len(path_without_prefix.parts) > 2:
        info["run_name"] = path_without_prefix.parts[2]
    if len(path_without_prefix.parts) > 3:
        info["data_type"] = path_without_prefix.parts[3]
    return info


def validate_run_data_file_path(path: Path, current_user: User):
    _validate_run_data_file_path_regex(path)
    _validate_project_file_path(path, current_user)


def validate_project_document_file_path(path: Path, current_user: User):
    if not re.match(rf"^{_get_projects_path()}\/[\w\- ]+\/documents", str(path)):
        raise IncorrectDataFilePath(
            "path must start with {projects_path_prefix}/<project_name>/documents/"
        )
    _validate_project_file_path(path, current_user)


def _get_projects_path():
    return os.getenv("AZURE_STORAGE_PROJECTS_LOCATION_PREFIX", "")


def _validate_project_file_path(path: Path, current_user: User):
    """Given a path, validate the path is valid for project data and the user has
    permission to access it.
    """
    projects_path_prefix = _get_projects_path()
    path_without_prefix = Path(str(path).replace(projects_path_prefix + "/", "", 1))
    project_name = path_without_prefix.parts[0]
    if not current_user.has_project(project_name) and not current_user.is_admin:
        raise IncorrectDataFilePath(f"user is not part of project {project_name}")


def _generate_base_dir_path(project_name: str, run_name: str = ""):
    """Generate a path to a directory in the fileshare for a project and a run if `run_name`
    is passed as a parameter."""
    base_dir_path = os.path.join(_get_projects_path(), slugify(project_name))
    if run_name:
        base_dir_path = os.path.join(base_dir_path, "runs", run_name)
    return base_dir_path


def _validate_run_data_file_path_regex(path: Path):
    if not re.match(
        rf"^{_get_projects_path()}\/[\w\- ]+\/runs\/[\w\- ]+\/(raw_data|processed_data|HDF5)",  # noqa: E501
        str(path),
    ):
        # pylint: disable=line-too-long
        raise IncorrectDataFilePath(
            "path must start with {projects_path_prefix}/<project_name>/runs/<run_name>/(processed_data|raw_data|HDF5)/"  # noqa: E501
        )<|MERGE_RESOLUTION|>--- conflicted
+++ resolved
@@ -64,6 +64,12 @@
     size: int
     path: str
 
+      
+class ProjectFolder(BaseModel):
+    name: str
+
+class ProjectFileOrDirectory(ProjectFile):
+    type: Literal["file", "directory"]
 
 class AzureFileShareFile(io.BytesIO):
     """File-like object for Azure File Share files."""
@@ -139,19 +145,6 @@
     def truncate(self, size: int | None = None) -> int:
         return super().truncate(size)
 
-
-class ProjectFolder(BaseModel):
-    name: str
-
-
-class ProjectFileOrDirectory(BaseModel):
-    name: str
-    path: Optional[str]
-    size: Optional[int]
-    last_modified: Optional[datetime]
-    type: Literal["file", "directory"]
-
-
 class DataAzureClient(BaseStorageAzureClient):
     def __init__(self):
         super().__init__()
@@ -163,15 +156,9 @@
     def get_project_documents(
         self,
         project_name: str,
-<<<<<<< HEAD
     ) -> list[ProjectFileOrDirectory]:
-        dir_path = os.path.join(_get_projects_path(), project_name, "documents")
-        # files = self._list_files_recursive(dir_path, fetch_detailed_information=True)
-=======
-    ) -> list[ProjectFile]:
         dir_path = os.path.join(_generate_base_dir_path(project_name), "documents")
         files = self._list_files_recursive(dir_path, fetch_detailed_information=True)
->>>>>>> ae6dd5f8
         try:
             return self._list_files(dir_path)
         except ResourceNotFoundError as error:
@@ -195,7 +182,6 @@
         except ResourceNotFoundError as error:
             raise RunDataNotFound from error
 
-<<<<<<< HEAD
     def get_run_files_folders(
         self,
         project_name: str,
@@ -218,7 +204,7 @@
             return self._list_files(dir_path)
         except ResourceNotFoundError as error:
             raise RunDataNotFound from error
-=======
+ 
     def iter_project_run_files(
         self, project_name: str, run_name: str, data_type: RunDataTypeType | None = None
     ):
@@ -286,7 +272,6 @@
                 self.init_run_directory(run_folder, project_name)
                 return False
         return False
->>>>>>> ae6dd5f8
 
     def generate_run_data_sas_url(
         self,
